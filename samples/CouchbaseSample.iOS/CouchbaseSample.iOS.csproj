--- conflicted
+++ resolved
@@ -1,4 +1,4 @@
-﻿<?xml version="1.0" encoding="utf-8"?>
+<?xml version="1.0" encoding="utf-8"?>
 <Project DefaultTargets="Build" ToolsVersion="4.0" xmlns="http://schemas.microsoft.com/developer/msbuild/2003">
   <PropertyGroup>
     <Configuration Condition=" '$(Configuration)' == '' ">Debug</Configuration>
@@ -35,13 +35,6 @@
     <WarningLevel>4</WarningLevel>
     <MtouchLink>None</MtouchLink>
     <ConsolePause>false</ConsolePause>
-    <DebugSymbols>true</DebugSymbols>
-    <CodesignKey>iPhone Developer</CodesignKey>
-    <MtouchExtraArgs>--registrar=static</MtouchExtraArgs>
-    <MtouchI18n>
-    </MtouchI18n>
-    <MtouchArch>ARMv7</MtouchArch>
-    <Platform>iPhone</Platform>
   </PropertyGroup>
   <PropertyGroup Condition=" '$(Configuration)|$(Platform)' == 'Debug|iPhone' ">
     <DebugSymbols>true</DebugSymbols>
@@ -128,7 +121,6 @@
     <PlatformTarget>x64</PlatformTarget>
     <CodeAnalysisRuleSet>MinimumRecommendedRules.ruleset</CodeAnalysisRuleSet>
   </PropertyGroup>
-<<<<<<< HEAD
   <PropertyGroup Condition=" '$(Configuration)|$(Platform)' == 'Debug|AnyCPU' ">
     <Optimize>false</Optimize>
     <OutputPath>bin\Debug</OutputPath>
@@ -149,8 +141,6 @@
     </MtouchI18n>
     <MtouchArch>ARMv7</MtouchArch>
   </PropertyGroup>
-=======
->>>>>>> dfdb62c6
   <ItemGroup>
     <Reference Include="System" />
     <Reference Include="System.Xml" />
@@ -160,7 +150,6 @@
     <Reference Include="Newtonsoft.Json">
       <HintPath>..\..\src\packages\Newtonsoft.Json.6.0.3\lib\portable-net40+sl4+wp7+win8\Newtonsoft.Json.dll</HintPath>
     </Reference>
-<<<<<<< HEAD
     <Reference Include="SQLitePCL.raw">
       <HintPath>packages\SQLitePCL.raw_basic.0.4.0-alpha\lib\MonoTouch\SQLitePCL.raw.dll</HintPath>
     </Reference>
@@ -168,10 +157,6 @@
       <HintPath>packages\SQLitePCL.ugly.0.4.0-alpha\lib\portable-net45+netcore45+wp8+MonoAndroid+MonoTouch\SQLitePCL.ugly.dll</HintPath>
     </Reference>
   </ItemGroup>
-=======
-  </ItemGroup>
-  <ItemGroup />
->>>>>>> dfdb62c6
   <ItemGroup>
     <None Include="Info.plist" />
     <None Include="packages.config" />
@@ -193,7 +178,7 @@
     <InterfaceDefinition Include="RootViewController.xib" />
     <InterfaceDefinition Include="ConfigViewController.xib" />
   </ItemGroup>
-  <Import Project="$(MSBuildExtensionsPath)\Xamarin\iOS\Xamarin.MonoTouch.CSharp.targets" />
+  <Import Project="$(MSBuildBinPath)\Microsoft.CSharp.targets" />
   <ItemGroup>
     <BundleResource Include="Resources\Default.png" />
     <BundleResource Include="Resources\Default-568h%402x.png" />
