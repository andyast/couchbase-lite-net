package com.couchbase.lite.replicator;

import com.couchbase.lite.BlobKey;
import com.couchbase.lite.BlobStore;
import com.couchbase.lite.ChangesOptions;
import com.couchbase.lite.CouchbaseLiteException;
import com.couchbase.lite.Database;
import com.couchbase.lite.DocumentChange;
import com.couchbase.lite.Manager;
import com.couchbase.lite.ReplicationFilter;
import com.couchbase.lite.RevisionList;
import com.couchbase.lite.internal.RevisionInternal;
import com.couchbase.lite.internal.InterfaceAudience;
import com.couchbase.lite.support.RemoteRequestCompletionBlock;
import com.couchbase.lite.support.HttpClientFactory;
import com.couchbase.lite.util.Log;

import org.apache.http.client.HttpResponseException;
import org.apache.http.entity.mime.MultipartEntity;
import org.apache.http.entity.mime.content.InputStreamBody;
import org.apache.http.entity.mime.content.StringBody;

import java.io.IOException;
import java.io.InputStream;
import java.net.URL;
import java.nio.charset.Charset;
import java.util.ArrayList;
import java.util.EnumSet;
import java.util.HashMap;
import java.util.List;
import java.util.Map;
import java.util.concurrent.ScheduledExecutorService;

/**
 * @exclude
 */
@InterfaceAudience.Private
public final class Pusher extends Replication implements Database.ChangeListener {

    private boolean shouldCreateTarget;
    private boolean observing;
    private ReplicationFilter filter;

    /**
     * Constructor
     */
    @InterfaceAudience.Private
    /* package */ public Pusher(Database db, URL remote, boolean continuous, ScheduledExecutorService workExecutor) {
        this(db, remote, continuous, null, workExecutor);
    }

    /**
     * Constructor
     */
    @InterfaceAudience.Private
    /* package */ public Pusher(Database db, URL remote, boolean continuous, HttpClientFactory clientFactory, ScheduledExecutorService workExecutor) {
        super(db, remote, continuous, clientFactory, workExecutor);
        shouldCreateTarget = false;
        observing = false;
    }

    @Override
    @InterfaceAudience.Public
    public boolean isPull() {
        return false;
    }

    @Override
    @InterfaceAudience.Public
    public boolean shouldCreateTarget() {
        return shouldCreateTarget;
    }

    @Override
    @InterfaceAudience.Public
    public void setCreateTarget(boolean createTarget) {
        this.shouldCreateTarget = createTarget;
    }


    @Override
    @InterfaceAudience.Public
    public void stop() {
        stopObserving();
        super.stop();
    }

    @Override
    @InterfaceAudience.Private
    void maybeCreateRemoteDB() {
        if(!shouldCreateTarget) {
            return;
        }
        Log.v(Database.TAG, "Remote db might not exist; creating it...");
        Log.d(Database.TAG, this + "|" + Thread.currentThread() + ": maybeCreateRemoteDB() calling asyncTaskStarted()");

        asyncTaskStarted();
        sendAsyncRequest("PUT", "", null, new RemoteRequestCompletionBlock() {

            @Override
            public void onCompletion(Object result, Throwable e) {
                try {
                    if(e != null && e instanceof HttpResponseException && ((HttpResponseException)e).getStatusCode() != 412) {
                        Log.v(Database.TAG, "Unable to create remote db (normal if using sync gateway)");
                    } else {
                        Log.v(Database.TAG, "Created remote db");
                    }
                    shouldCreateTarget = false;
                    beginReplicating();
                } finally {
                    Log.d(Database.TAG, this + "|" + Thread.currentThread() + ": maybeCreateRemoteDB.onComplete() calling asyncTaskFinished()");
                    asyncTaskFinished(1);
                }
            }

        });
    }

    @Override
    @InterfaceAudience.Private
    public void beginReplicating() {
        // If we're still waiting to create the remote db, do nothing now. (This method will be
        // re-invoked after that request finishes; see maybeCreateRemoteDB() above.)
        if(shouldCreateTarget) {
            return;
        }

        if(filterName != null) {
            filter = db.getFilter(filterName);
        }
        if(filterName != null && filter == null) {
            Log.w(Database.TAG, String.format("%s: No ReplicationFilter registered for filter '%s'; ignoring", this, filterName));;
        }

        // Process existing changes since the last push:
        long lastSequenceLong = 0;
        if(lastSequence != null) {
            lastSequenceLong = Long.parseLong(lastSequence);
        }
        ChangesOptions options = new ChangesOptions();
        options.setIncludeConflicts(true);
        RevisionList changes = db.changesSince(lastSequenceLong, options, filter);
        if(changes.size() > 0) {
            batcher.queueObjects(changes);
            batcher.flush();
        }

        // Now listen for future changes (in continuous mode):
        if(continuous) {
            observing = true;
            db.addChangeListener(this);
            Log.d(Database.TAG, this + "|" + Thread.currentThread() + ": pusher.beginReplicating() calling asyncTaskStarted()");

            asyncTaskStarted();  // prevents stopped() from being called when other tasks finish
        }
    }


    @InterfaceAudience.Private
    private void stopObserving() {
        if(observing) {
            try {
                observing = false;
                db.removeChangeListener(this);
            } finally {
                Log.d(Database.TAG, this + "|" + Thread.currentThread() + ": stopObserving() calling asyncTaskFinished()");
                asyncTaskFinished(1);
            }

        }
    }


    @Override
    @InterfaceAudience.Private
    public void changed(Database.ChangeEvent event) {
        List<DocumentChange> changes = event.getChanges();
        for (DocumentChange change : changes) {
            // Skip revisions that originally came from the database I'm syncing to:
            URL source = change.getSourceUrl();
            if(source != null && source.equals(remote)) {
                return;
            }
            RevisionInternal rev = change.getAddedRevision();
            Map<String, Object> paramsFixMe = null;  // TODO: these should not be null
            if (getLocalDatabase().runFilter(filter, paramsFixMe, rev)) {
                addToInbox(rev);
            }

        }

    }

    @Override
    @InterfaceAudience.Private
    protected void processInbox(final RevisionList inbox) {
        final long lastInboxSequence = inbox.get(inbox.size()-1).getSequence();
        // Generate a set of doc/rev IDs in the JSON format that _revs_diff wants:
        // <http://wiki.apache.org/couchdb/HttpPostRevsDiff>
        Map<String,List<String>> diffs = new HashMap<String,List<String>>();
        for (RevisionInternal rev : inbox) {
            String docID = rev.getDocId();
            List<String> revs = diffs.get(docID);
            if(revs == null) {
                revs = new ArrayList<String>();
                diffs.put(docID, revs);
            }
            revs.add(rev.getRevId());
        }

        // Call _revs_diff on the target db:
        Log.d(Database.TAG, this + "|" + Thread.currentThread() + ": processInbox() calling asyncTaskStarted()");

        asyncTaskStarted();
        sendAsyncRequest("POST", "/_revs_diff", diffs, new RemoteRequestCompletionBlock() {

            @Override
            public void onCompletion(Object response, Throwable e) {

<<<<<<< HEAD
                try {
                    Map<String,Object> results = (Map<String,Object>)response;
                    if(e != null) {
                        setError(e);
                        stop();
                    } else if(results.size() != 0) {
                        // Go through the list of local changes again, selecting the ones the destination server
                        // said were missing and mapping them to a JSON dictionary in the form _bulk_docs wants:
                        List<Object> docsToSend = new ArrayList<Object>();
                        for(RevisionInternal rev : inbox) {
                            Map<String,Object> properties = null;
                            Map<String,Object> resultDoc = (Map<String,Object>)results.get(rev.getDocId());
                            if(resultDoc != null) {
                                List<String> revs = (List<String>)resultDoc.get("missing");
                                if(revs != null && revs.contains(rev.getRevId())) {
                                    //remote server needs this revision
                                    // Get the revision's properties
                                    if(rev.isDeleted()) {
                                        properties = new HashMap<String,Object>();
                                        properties.put("_id", rev.getDocId());
                                        properties.put("_rev", rev.getRevId());
                                        properties.put("_deleted", true);
                                    } else {
                                        // OPT: Shouldn't include all attachment bodies, just ones that have changed
                                        EnumSet<Database.TDContentOptions> contentOptions = EnumSet.of(
                                                Database.TDContentOptions.TDIncludeAttachments,
                                                Database.TDContentOptions.TDBigAttachmentsFollow
                                        );

                                        try {
                                            db.loadRevisionBody(rev, contentOptions);
                                        } catch (CouchbaseLiteException e1) {
                                            String msg = String.format("%s Couldn't get local contents of %s", rev, this);
                                            Log.w(Database.TAG, msg);
                                            continue;
                                        }
                                        properties = new HashMap<String,Object>(rev.getProperties());

=======
                Map<String,Object> results = (Map<String,Object>)response;
                if(e != null) {
                    setError(e);
                    revisionFailed();
                } else if(results.size() != 0) {
                    // Go through the list of local changes again, selecting the ones the destination server
                    // said were missing and mapping them to a JSON dictionary in the form _bulk_docs wants:
                    List<Object> docsToSend = new ArrayList<Object>();
                    for(RevisionInternal rev : inbox) {
                        Map<String,Object> properties = null;
                        Map<String,Object> resultDoc = (Map<String,Object>)results.get(rev.getDocId());
                        if(resultDoc != null) {
                            List<String> revs = (List<String>)resultDoc.get("missing");
                            if(revs != null && revs.contains(rev.getRevId())) {
                                //remote server needs this revision
                                // Get the revision's properties
                                if(rev.isDeleted()) {
                                    properties = new HashMap<String,Object>();
                                    properties.put("_id", rev.getDocId());
                                    properties.put("_rev", rev.getRevId());
                                    properties.put("_deleted", true);
                                } else {
                                    // OPT: Shouldn't include all attachment bodies, just ones that have changed
                                    EnumSet<Database.TDContentOptions> contentOptions = EnumSet.of(
                                            Database.TDContentOptions.TDIncludeAttachments,
                                            Database.TDContentOptions.TDBigAttachmentsFollow
                                    );

                                    try {
                                        db.loadRevisionBody(rev, contentOptions);
                                    } catch (CouchbaseLiteException e1) {
                                        String msg = String.format("%s Couldn't get local contents of %s", rev, this);
                                        Log.w(Database.TAG, msg);
                                        revisionFailed();
                                        continue;
>>>>>>> 3de72fdd
                                    }
                                    if (properties.containsKey("_attachments")) {
                                        if (uploadMultipartRevision(rev)) {
                                            continue;
                                        }
                                    }
                                    if(properties != null) {
                                        // Add the _revisions list:
                                        properties.put("_revisions", db.getRevisionHistoryDict(rev));
                                        //now add it to the docs to send
                                        docsToSend.add(properties);
                                    }
                                }
                            }
                        }

<<<<<<< HEAD
                        // Post the revisions to the destination. "new_edits":false means that the server should
                        // use the given _rev IDs instead of making up new ones.
                        final int numDocsToSend = docsToSend.size();
                        if (numDocsToSend > 0 ) {
                            Map<String,Object> bulkDocsBody = new HashMap<String,Object>();
                            bulkDocsBody.put("docs", docsToSend);
                            bulkDocsBody.put("new_edits", false);
                            Log.i(Database.TAG, String.format("%s: Sending %d revisions", this, numDocsToSend));
                            Log.v(Database.TAG, String.format("%s: Sending %s", this, inbox));
                            setChangesCount(getChangesCount() + numDocsToSend);
                            Log.d(Database.TAG, this + "|" + Thread.currentThread() + ": processInbox-before_bulk_docs() calling asyncTaskStarted()");

                            asyncTaskStarted();
                            sendAsyncRequest("POST", "/_bulk_docs", bulkDocsBody, new RemoteRequestCompletionBlock() {

                                @Override
                                public void onCompletion(Object result, Throwable e) {
                                    try {
                                        if(e != null) {
                                            setError(e);
                                        } else {
                                            Log.v(Database.TAG, String.format("%s: Sent %s", this, inbox));
                                            setLastSequence(String.format("%d", lastInboxSequence));
                                        }
                                        setCompletedChangesCount(getCompletedChangesCount() + numDocsToSend);
                                    } finally {
                                        Log.d(Database.TAG, this + "|" + Thread.currentThread() + ": processInbox-after_bulk_docs() calling asyncTaskFinished()");
                                        asyncTaskFinished(1);
                                    }

=======
                    // Post the revisions to the destination. "new_edits":false means that the server should
                    // use the given _rev IDs instead of making up new ones.
                    final int numDocsToSend = docsToSend.size();
                    if (numDocsToSend > 0 ) {
                        Map<String,Object> bulkDocsBody = new HashMap<String,Object>();
                        bulkDocsBody.put("docs", docsToSend);
                        bulkDocsBody.put("new_edits", false);
                        Log.i(Database.TAG, String.format("%s: Sending %d revisions", this, numDocsToSend));
                        Log.v(Database.TAG, String.format("%s: Sending %s", this, inbox));
                        setChangesCount(getChangesCount() + numDocsToSend);
                        asyncTaskStarted();
                        sendAsyncRequest("POST", "/_bulk_docs", bulkDocsBody, new RemoteRequestCompletionBlock() {

                            @Override
                            public void onCompletion(Object result, Throwable e) {
                                if(e != null) {
                                    setError(e);
                                    revisionFailed();
                                } else {
                                    Log.v(Database.TAG, String.format("%s: Sent %s", this, inbox));
                                    setLastSequence(String.format("%d", lastInboxSequence));
>>>>>>> 3de72fdd
                                }
                            });
                        }


                    } else {
                        // If none of the revisions are new to the remote, just bump the lastSequence:
                        setLastSequence(String.format("%d", lastInboxSequence));
                    }
                } finally {
                    Log.d(Database.TAG, this + "|" + Thread.currentThread() + ": processInbox() calling asyncTaskFinished()");
                    asyncTaskFinished(1);
                }
            }

        });
    }

    @InterfaceAudience.Private
    private boolean uploadMultipartRevision(RevisionInternal revision) {

        MultipartEntity multiPart = null;

        Map<String, Object> revProps = revision.getProperties();
        revProps.put("_revisions", db.getRevisionHistoryDict(revision));

        // TODO: refactor this to
        /*
            // Get the revision's properties:
            NSError* error;
            if (![_db inlineFollowingAttachmentsIn: rev error: &error]) {
                self.error = error;
                [self revisionFailed];
                return;
            }
         */
        Map<String, Object> attachments = (Map<String, Object>) revProps.get("_attachments");
        for (String attachmentKey : attachments.keySet()) {
            Map<String, Object> attachment = (Map<String, Object>) attachments.get(attachmentKey);
            if (attachment.containsKey("follows")) {

                if (multiPart == null) {

                    multiPart = new MultipartEntity();

                    try {
                        String json  = Manager.getObjectMapper().writeValueAsString(revProps);
                        Charset utf8charset = Charset.forName("UTF-8");
                        multiPart.addPart("param1", new StringBody(json, "application/json", utf8charset));

                    } catch (IOException e) {
                        throw new IllegalArgumentException(e);
                    }

                }

                BlobStore blobStore = this.db.getAttachments();
                String base64Digest = (String) attachment.get("digest");
                BlobKey blobKey = new BlobKey(base64Digest);
                InputStream inputStream = blobStore.blobStreamForKey(blobKey);
                if (inputStream == null) {
                    Log.w(Database.TAG, "Unable to find blob file for blobKey: " + blobKey + " - Skipping upload of multipart revision.");
                    multiPart = null;
                }
                else {
                    String contentType = null;
                    if (attachment.containsKey("content_type")) {
                        contentType = (String) attachment.get("content_type");
                    }
                    else if (attachment.containsKey("content-type")) {
                        String message = String.format("Found attachment that uses content-type" +
                                " field name instead of content_type (see couchbase-lite-android" +
                                " issue #80): " + attachment);
                        Log.w(Database.TAG, message);
                    }
                    multiPart.addPart(attachmentKey, new InputStreamBody(inputStream, contentType, attachmentKey));
                }

            }
        }

        if (multiPart == null) {
            return false;
        }

        String path = String.format("/%s?new_edits=false", revision.getDocId());

        // TODO: need to throttle these requests
        Log.d(Database.TAG, "Uploadeding multipart request.  Revision: " + revision);
        Log.d(Database.TAG, this + "|" + Thread.currentThread() + ": uploadMultipartRevision() calling asyncTaskStarted()");

        asyncTaskStarted();
        sendAsyncMultipartRequest("PUT", path, multiPart, new RemoteRequestCompletionBlock() {
            @Override
            public void onCompletion(Object result, Throwable e) {
<<<<<<< HEAD
                try {
                    if(e != null) {
                        Log.e(Database.TAG, "Exception uploading multipart request", e);
                        setError(e);
                    } else {
                        Log.d(Database.TAG, "Uploaded multipart request.  Result: " + result);
                    }
                } finally {
                    Log.d(Database.TAG, this + "|" + Thread.currentThread() + ": uploadMultipartRevision() calling asyncTaskFinished()");
                    asyncTaskFinished(1);
=======
                if(e != null) {
                    // TODO:
                    /*
                    if ($equal(error.domain, CBLHTTPErrorDomain)
                                && error.code == kCBLStatusUnsupportedType) {
                          // Server doesn't like multipart, eh? Fall back to JSON.
                          _dontSendMultipart = YES;
                          [self uploadJSONRevision: rev];
                      }
                     */
                    Log.e(Database.TAG, "Exception uploading multipart request", e);
                    setError(e);
                    revisionFailed();
                } else {
                    Log.d(Database.TAG, "Uploaded multipart request.  Result: " + result);
>>>>>>> 3de72fdd
                }

            }
        });

        return true;

    }


}
<|MERGE_RESOLUTION|>--- conflicted
+++ resolved
@@ -217,12 +217,11 @@
             @Override
             public void onCompletion(Object response, Throwable e) {
 
-<<<<<<< HEAD
                 try {
                     Map<String,Object> results = (Map<String,Object>)response;
                     if(e != null) {
                         setError(e);
-                        stop();
+                        revisionFailed();
                     } else if(results.size() != 0) {
                         // Go through the list of local changes again, selecting the ones the destination server
                         // said were missing and mapping them to a JSON dictionary in the form _bulk_docs wants:
@@ -252,47 +251,12 @@
                                         } catch (CouchbaseLiteException e1) {
                                             String msg = String.format("%s Couldn't get local contents of %s", rev, this);
                                             Log.w(Database.TAG, msg);
+                                            revisionFailed();
                                             continue;
                                         }
                                         properties = new HashMap<String,Object>(rev.getProperties());
 
-=======
-                Map<String,Object> results = (Map<String,Object>)response;
-                if(e != null) {
-                    setError(e);
-                    revisionFailed();
-                } else if(results.size() != 0) {
-                    // Go through the list of local changes again, selecting the ones the destination server
-                    // said were missing and mapping them to a JSON dictionary in the form _bulk_docs wants:
-                    List<Object> docsToSend = new ArrayList<Object>();
-                    for(RevisionInternal rev : inbox) {
-                        Map<String,Object> properties = null;
-                        Map<String,Object> resultDoc = (Map<String,Object>)results.get(rev.getDocId());
-                        if(resultDoc != null) {
-                            List<String> revs = (List<String>)resultDoc.get("missing");
-                            if(revs != null && revs.contains(rev.getRevId())) {
-                                //remote server needs this revision
-                                // Get the revision's properties
-                                if(rev.isDeleted()) {
-                                    properties = new HashMap<String,Object>();
-                                    properties.put("_id", rev.getDocId());
-                                    properties.put("_rev", rev.getRevId());
-                                    properties.put("_deleted", true);
-                                } else {
-                                    // OPT: Shouldn't include all attachment bodies, just ones that have changed
-                                    EnumSet<Database.TDContentOptions> contentOptions = EnumSet.of(
-                                            Database.TDContentOptions.TDIncludeAttachments,
-                                            Database.TDContentOptions.TDBigAttachmentsFollow
-                                    );
-
-                                    try {
-                                        db.loadRevisionBody(rev, contentOptions);
-                                    } catch (CouchbaseLiteException e1) {
-                                        String msg = String.format("%s Couldn't get local contents of %s", rev, this);
-                                        Log.w(Database.TAG, msg);
-                                        revisionFailed();
-                                        continue;
->>>>>>> 3de72fdd
+
                                     }
                                     if (properties.containsKey("_attachments")) {
                                         if (uploadMultipartRevision(rev)) {
@@ -309,7 +273,6 @@
                             }
                         }
 
-<<<<<<< HEAD
                         // Post the revisions to the destination. "new_edits":false means that the server should
                         // use the given _rev IDs instead of making up new ones.
                         final int numDocsToSend = docsToSend.size();
@@ -330,6 +293,7 @@
                                     try {
                                         if(e != null) {
                                             setError(e);
+                                            revisionFailed();
                                         } else {
                                             Log.v(Database.TAG, String.format("%s: Sent %s", this, inbox));
                                             setLastSequence(String.format("%d", lastInboxSequence));
@@ -340,29 +304,7 @@
                                         asyncTaskFinished(1);
                                     }
 
-=======
-                    // Post the revisions to the destination. "new_edits":false means that the server should
-                    // use the given _rev IDs instead of making up new ones.
-                    final int numDocsToSend = docsToSend.size();
-                    if (numDocsToSend > 0 ) {
-                        Map<String,Object> bulkDocsBody = new HashMap<String,Object>();
-                        bulkDocsBody.put("docs", docsToSend);
-                        bulkDocsBody.put("new_edits", false);
-                        Log.i(Database.TAG, String.format("%s: Sending %d revisions", this, numDocsToSend));
-                        Log.v(Database.TAG, String.format("%s: Sending %s", this, inbox));
-                        setChangesCount(getChangesCount() + numDocsToSend);
-                        asyncTaskStarted();
-                        sendAsyncRequest("POST", "/_bulk_docs", bulkDocsBody, new RemoteRequestCompletionBlock() {
-
-                            @Override
-                            public void onCompletion(Object result, Throwable e) {
-                                if(e != null) {
-                                    setError(e);
-                                    revisionFailed();
-                                } else {
-                                    Log.v(Database.TAG, String.format("%s: Sent %s", this, inbox));
-                                    setLastSequence(String.format("%d", lastInboxSequence));
->>>>>>> 3de72fdd
+
                                 }
                             });
                         }
@@ -458,34 +400,27 @@
         sendAsyncMultipartRequest("PUT", path, multiPart, new RemoteRequestCompletionBlock() {
             @Override
             public void onCompletion(Object result, Throwable e) {
-<<<<<<< HEAD
                 try {
                     if(e != null) {
+                        // TODO:
+                        /*
+                        if ($equal(error.domain, CBLHTTPErrorDomain)
+                                    && error.code == kCBLStatusUnsupportedType) {
+                              // Server doesn't like multipart, eh? Fall back to JSON.
+                              _dontSendMultipart = YES;
+                              [self uploadJSONRevision: rev];
+                          }
+                         */
                         Log.e(Database.TAG, "Exception uploading multipart request", e);
                         setError(e);
+                        revisionFailed();
                     } else {
                         Log.d(Database.TAG, "Uploaded multipart request.  Result: " + result);
                     }
                 } finally {
                     Log.d(Database.TAG, this + "|" + Thread.currentThread() + ": uploadMultipartRevision() calling asyncTaskFinished()");
                     asyncTaskFinished(1);
-=======
-                if(e != null) {
-                    // TODO:
-                    /*
-                    if ($equal(error.domain, CBLHTTPErrorDomain)
-                                && error.code == kCBLStatusUnsupportedType) {
-                          // Server doesn't like multipart, eh? Fall back to JSON.
-                          _dontSendMultipart = YES;
-                          [self uploadJSONRevision: rev];
-                      }
-                     */
-                    Log.e(Database.TAG, "Exception uploading multipart request", e);
-                    setError(e);
-                    revisionFailed();
-                } else {
-                    Log.d(Database.TAG, "Uploaded multipart request.  Result: " + result);
->>>>>>> 3de72fdd
+
                 }
 
             }
