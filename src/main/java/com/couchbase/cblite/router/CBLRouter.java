package com.couchbase.cblite.router;

import android.util.Log;

import com.couchbase.cblite.CBLAttachment;
import com.couchbase.cblite.CBLChangesOptions;
import com.couchbase.cblite.CBLDatabase;
import com.couchbase.cblite.CBLDatabase.TDContentOptions;
import com.couchbase.cblite.CBLDatabaseChangedFunction;
import com.couchbase.cblite.CBLFilterBlock;
import com.couchbase.cblite.CBLManager;
import com.couchbase.cblite.CBLMapFunction;
import com.couchbase.cblite.CBLMisc;
import com.couchbase.cblite.CBLQueryOptions;
import com.couchbase.cblite.CBLQueryRow;
import com.couchbase.cblite.CBLReduceFunction;
import com.couchbase.cblite.CBLRevisionList;
import com.couchbase.cblite.CBLStatus;
import com.couchbase.cblite.CBLView;
import com.couchbase.cblite.CBLView.TDViewCollation;
import com.couchbase.cblite.CBLiteException;
import com.couchbase.cblite.CBLiteVersion;
import com.couchbase.cblite.auth.CBLFacebookAuthorizer;
import com.couchbase.cblite.auth.CBLPersonaAuthorizer;
import com.couchbase.cblite.internal.CBLBody;
import com.couchbase.cblite.internal.CBLRevisionInternal;
import com.couchbase.cblite.replicator.CBLReplicator;

import org.apache.http.client.HttpResponseException;

import java.io.ByteArrayInputStream;
import java.io.IOException;
import java.io.InputStream;
import java.io.OutputStream;
import java.lang.reflect.Method;
import java.net.MalformedURLException;
import java.net.URL;
import java.net.URLDecoder;
import java.util.ArrayList;
import java.util.Collections;
import java.util.Comparator;
import java.util.EnumSet;
import java.util.HashMap;
import java.util.Iterator;
import java.util.List;
import java.util.Map;


public class CBLRouter implements CBLDatabaseChangedFunction {

    private CBLManager manager;
    private CBLDatabase db;
    private CBLURLConnection connection;
    private Map<String,String> queries;
    private boolean changesIncludesDocs = false;
    private CBLRouterCallbackBlock callbackBlock;
    private boolean responseSent = false;
    private boolean waiting = false;
    private CBLFilterBlock changesFilter;
    private boolean longpoll = false;

    public static String getVersionString() {
        return CBLiteVersion.CBLiteVersionNumber;
    }

    public CBLRouter(CBLManager manager, CBLURLConnection connection) {
        this.manager = manager;
        this.connection = connection;
    }

    public void setCallbackBlock(CBLRouterCallbackBlock callbackBlock) {
        this.callbackBlock = callbackBlock;
    }

    public Map<String,String> getQueries() {
        if(queries == null) {
            String queryString = connection.getURL().getQuery();
            if(queryString != null && queryString.length() > 0) {
                queries = new HashMap<String,String>();
                for (String component : queryString.split("&")) {
                    int location = component.indexOf('=');
                    if(location > 0) {
                        String key = component.substring(0, location);
                        String value = component.substring(location + 1);
                        queries.put(key, value);
                    }
                }

            }
        }
        return queries;
    }

    public String getQuery(String param) {
        Map<String,String> queries = getQueries();
        if(queries != null) {
            String value = queries.get(param);
            if(value != null) {
                return URLDecoder.decode(value);
            }
        }
        return null;
    }

    public boolean getBooleanQuery(String param) {
        String value = getQuery(param);
        return (value != null) && !"false".equals(value) && !"0".equals(value);
    }

    public int getIntQuery(String param, int defaultValue) {
        int result = defaultValue;
        String value = getQuery(param);
        if(value != null) {
            try {
                result = Integer.parseInt(value);
            } catch (NumberFormatException e) {
                //ignore, will return default value
            }
        }

        return result;
    }

    public Object getJSONQuery(String param) {
        String value = getQuery(param);
        if(value == null) {
            return null;
        }
        Object result = null;
        try {
            result = CBLManager.getObjectMapper().readValue(value, Object.class);
        } catch (Exception e) {
            Log.w("Unable to parse JSON Query", e);
        }
        return result;
    }

    public boolean cacheWithEtag(String etag) {
        String eTag = String.format("\"%s\"", etag);
        connection.getResHeader().add("Etag", eTag);
        String requestIfNoneMatch = connection.getRequestProperty("If-None-Match");
        return eTag.equals(requestIfNoneMatch);
    }

    public Map<String,Object> getBodyAsDictionary() {
        try {
            InputStream contentStream = connection.getRequestInputStream();
            Map<String,Object> bodyMap = CBLManager.getObjectMapper().readValue(contentStream, Map.class);
            return bodyMap;
        } catch (IOException e) {
            Log.w(CBLDatabase.TAG, "WARNING: Exception parsing body into dictionary", e);
            return null;
        }
    }

    public EnumSet<TDContentOptions> getContentOptions() {
        EnumSet<TDContentOptions> result = EnumSet.noneOf(TDContentOptions.class);
        if(getBooleanQuery("attachments")) {
            result.add(TDContentOptions.TDIncludeAttachments);
        }
        if(getBooleanQuery("local_seq")) {
            result.add(TDContentOptions.TDIncludeLocalSeq);
        }
        if(getBooleanQuery("conflicts")) {
            result.add(TDContentOptions.TDIncludeConflicts);
        }
        if(getBooleanQuery("revs")) {
            result.add(TDContentOptions.TDIncludeRevs);
        }
        if(getBooleanQuery("revs_info")) {
            result.add(TDContentOptions.TDIncludeRevsInfo);
        }
        return result;
    }

    public boolean getQueryOptions(CBLQueryOptions options) {
        // http://wiki.apache.org/couchdb/HTTP_view_API#Querying_Options
        options.setSkip(getIntQuery("skip", options.getSkip()));
        options.setLimit(getIntQuery("limit", options.getLimit()));
        options.setGroupLevel(getIntQuery("group_level", options.getGroupLevel()));
        options.setDescending(getBooleanQuery("descending"));
        options.setIncludeDocs(getBooleanQuery("include_docs"));
        options.setUpdateSeq(getBooleanQuery("update_seq"));
        if(getQuery("inclusive_end") != null) {
            options.setInclusiveEnd(getBooleanQuery("inclusive_end"));
        }
        if(getQuery("reduce") != null) {
            options.setReduce(getBooleanQuery("reduce"));
        }
        options.setGroup(getBooleanQuery("group"));
        options.setContentOptions(getContentOptions());


        List<Object> keys;

        Object keysParam = getJSONQuery("keys");
        if (keysParam != null && !(keysParam instanceof List)) {
            return false;
        }
        else {
            keys = ( List<Object>) keysParam;
        }
        if (keys == null) {
            Object key = getJSONQuery("key");
            if(key != null) {
                keys = new ArrayList<Object>();
                keys.add(key);
            }
        }
        if (keys != null) {
            options.setKeys(keys);
        }
        else {
            options.setStartKey(getJSONQuery("startkey"));
            options.setEndKey(getJSONQuery("endkey"));
        }

        return true;
    }

    public String getMultipartRequestType() {
        String accept = connection.getRequestProperty("Accept");
        if(accept.startsWith("multipart/")) {
            return accept;
        }
        return null;
    }

    public CBLStatus openDB() {
        if(db == null) {
            return new CBLStatus(CBLStatus.INTERNAL_SERVER_ERROR);
        }
        if(!db.exists()) {
            return new CBLStatus(CBLStatus.NOT_FOUND);
        }
        if(!db.open()) {
            return new CBLStatus(CBLStatus.INTERNAL_SERVER_ERROR);
        }
        return new CBLStatus(CBLStatus.OK);
    }

    public static List<String> splitPath(URL url) {
        String pathString = url.getPath();
        if(pathString.startsWith("/")) {
            pathString = pathString.substring(1);
        }
        List<String> result = new ArrayList<String>();
        //we want empty string to return empty list
        if(pathString.length() == 0) {
            return result;
        }
        for (String component : pathString.split("/")) {
            result.add(URLDecoder.decode(component));
        }
        return result;
    }

    public void sendResponse() {
        if(!responseSent) {
            responseSent = true;
            if(callbackBlock != null) {
                callbackBlock.onResponseReady();
            }
        }
    }

    public void start() {
        // Refer to: http://wiki.apache.org/couchdb/Complete_HTTP_API_Reference

        // We're going to map the request into a method call using reflection based on the method and path.
        // Accumulate the method name into the string 'message':
        String method = connection.getRequestMethod();
        if("HEAD".equals(method)) {
            method = "GET";
        }
        String message = String.format("do_%s", method);

        // First interpret the components of the request:
        List<String> path = splitPath(connection.getURL());
        if(path == null) {
            connection.setResponseCode(CBLStatus.BAD_REQUEST);
            try {
                connection.getResponseOutputStream().close();
            } catch (IOException e) {
                Log.e(CBLDatabase.TAG, "Error closing empty output stream");
            }
            sendResponse();
            return;
        }

        int pathLen = path.size();
        if(pathLen > 0) {
            String dbName = path.get(0);
            if(dbName.startsWith("_")) {
                message += dbName;  // special root path, like /_all_dbs
            } else {
                message += "_Database";
                if (!CBLManager.isValidDatabaseName(dbName)) {
                    connection.setResponseCode(CBLStatus.NOT_FOUND);
                    return;
                }
                else {
                    db = manager.getDatabase(dbName);
                    if(db == null) {
                        connection.setResponseCode(CBLStatus.BAD_REQUEST);
                        try {
                            connection.getResponseOutputStream().close();
                        } catch (IOException e) {
                            Log.e(CBLDatabase.TAG, "Error closing empty output stream");
                        }
                        sendResponse();
                        return;
                    }

                }
            }
        } else {
            message += "Root";
        }

        String docID = null;
        if(db != null && pathLen > 1) {
            message = message.replaceFirst("_Database", "_Document");
            // Make sure database exists, then interpret doc name:
            CBLStatus status = openDB();
            if(!status.isSuccessful()) {
                connection.setResponseCode(status.getCode());
                try {
                    connection.getResponseOutputStream().close();
                } catch (IOException e) {
                    Log.e(CBLDatabase.TAG, "Error closing empty output stream");
                }
                sendResponse();
                return;
            }
            String name = path.get(1);
            if(!name.startsWith("_")) {
                // Regular document
                if(!CBLDatabase.isValidDocumentId(name)) {
                    connection.setResponseCode(CBLStatus.BAD_REQUEST);
                    try {
                        connection.getResponseOutputStream().close();
                    } catch (IOException e) {
                        Log.e(CBLDatabase.TAG, "Error closing empty output stream");
                    }
                    sendResponse();
                    return;
                }
                docID = name;
            } else if("_design".equals(name) || "_local".equals(name)) {
                // "_design/____" and "_local/____" are document names
                if(pathLen <= 2) {
                    connection.setResponseCode(CBLStatus.NOT_FOUND);
                    try {
                        connection.getResponseOutputStream().close();
                    } catch (IOException e) {
                        Log.e(CBLDatabase.TAG, "Error closing empty output stream");
                    }
                    sendResponse();
                    return;
                }
                docID = name + "/" + path.get(2);
                path.set(1, docID);
                path.remove(2);
                pathLen--;
            } else if(name.startsWith("_design") || name.startsWith("_local")) {
                // This is also a document, just with a URL-encoded "/"
                docID = name;
            } else {
                // Special document name like "_all_docs":
                message += name;
                if(pathLen > 2) {
                    List<String> subList = path.subList(2, pathLen-1);
                    StringBuilder sb = new StringBuilder();
                    Iterator<String> iter = subList.iterator();
                    while(iter.hasNext()) {
                        sb.append(iter.next());
                        if(iter.hasNext()) {
                            sb.append("/");
                        }
                    }
                    docID = sb.toString();
                }
            }
        }

        String attachmentName = null;
        if(docID != null && pathLen > 2) {
        	message = message.replaceFirst("_Document", "_Attachment");
        	// Interpret attachment name:
        	attachmentName = path.get(2);
        	if(attachmentName.startsWith("_") && docID.startsWith("_design")) {
        		// Design-doc attribute like _info or _view
        		message = message.replaceFirst("_Attachment", "_DesignDocument");
        		docID = docID.substring(8); // strip the "_design/" prefix
        		attachmentName = pathLen > 3 ? path.get(3) : null;
        	} else {
        		if (pathLen > 3) {
        			List<String> subList = path.subList(2, pathLen);
        			StringBuilder sb = new StringBuilder();
        			Iterator<String> iter = subList.iterator();
        			while(iter.hasNext()) {
        				sb.append(iter.next());
        				if(iter.hasNext()) {
        					//sb.append("%2F");
        					sb.append("/");
        				}
        			}
        			attachmentName = sb.toString();
        		}
        	}
        }

        //Log.d(TAG, "path: " + path + " message: " + message + " docID: " + docID + " attachmentName: " + attachmentName);

        // Send myself a message based on the components:
        CBLStatus status = null;
        try {
            Method m = this.getClass().getMethod(message, CBLDatabase.class, String.class, String.class);
            status = (CBLStatus) m.invoke(this, db, docID, attachmentName);
        } catch (NoSuchMethodException msme) {
            try {
                String errorMessage = "CBLRouter unable to route request to " + message;
                Log.e(CBLDatabase.TAG, errorMessage);
                Map<String, Object> result = new HashMap<String, Object>();
                result.put("error", "not_found");
                result.put("reason", errorMessage);
                connection.setResponseBody(new CBLBody(result));
                Method m = this.getClass().getMethod("do_UNKNOWN", CBLDatabase.class, String.class, String.class);
                status = new CBLStatus(CBLStatus.BAD_REQUEST);
            } catch (Exception e) {
                //default status is internal server error
                Log.e(CBLDatabase.TAG, "CBLRouter attempted do_UNKNWON fallback, but that threw an exception", e);
                Map<String, Object> result = new HashMap<String, Object>();
                result.put("error", "not_found");
                result.put("reason", "CBLRouter unable to route request");
                connection.setResponseBody(new CBLBody(result));
                status = new CBLStatus(CBLStatus.NOT_FOUND);
            }
        } catch (Exception e) {
            String errorMessage = "CBLRouter unable to route request to " + message;
            Log.e(CBLDatabase.TAG, errorMessage, e);
            Map<String, Object> result = new HashMap<String, Object>();
            result.put("error", "not_found");
            result.put("reason", errorMessage + e.toString());
            connection.setResponseBody(new CBLBody(result));
            if (e instanceof CBLiteException) {
                status = ((CBLiteException)e).getCBLStatus();
            }
            else {
                status = new CBLStatus(CBLStatus.NOT_FOUND);
            }
        }

        // Configure response headers:
        if(status.isSuccessful() && connection.getResponseBody() == null && connection.getHeaderField("Content-Type") == null) {
            connection.setResponseBody(new CBLBody("{\"ok\":true}".getBytes()));
        }

        if(connection.getResponseBody() != null && connection.getResponseBody().isValidJSON()) {
            Header resHeader = connection.getResHeader();
            if (resHeader != null) {
                resHeader.add("Content-Type", "application/json");
            }
            else {
                Log.w(CBLDatabase.TAG, "Cannot add Content-Type header because getResHeader() returned null");
            }
        }

        // Check for a mismatch between the Accept request header and the response type:
        String accept = connection.getRequestProperty("Accept");
        if(accept != null && !"*/*".equals(accept)) {
            String responseType = connection.getBaseContentType();
            if(responseType != null && accept.indexOf(responseType) < 0) {
                Log.e(CBLDatabase.TAG, String.format("Error 406: Can't satisfy request Accept: %s", accept));
                status = new CBLStatus(CBLStatus.NOT_ACCEPTABLE);
            }
        }

        connection.getResHeader().add("Server", String.format("Couchbase Lite %s", getVersionString()));

        // If response is ready (nonzero status), tell my client about it:
        if(status.getCode() != 0) {
            connection.setResponseCode(status.getCode());

            if(connection.getResponseBody() != null) {
                ByteArrayInputStream bais = new ByteArrayInputStream(connection.getResponseBody().getJson());
                connection.setResponseInputStream(bais);
            } else {

                try {
                    connection.getResponseOutputStream().close();
                } catch (IOException e) {
                    Log.e(CBLDatabase.TAG, "Error closing empty output stream");
                }
            }
            sendResponse();
        }
    }

    public void stop() {
        callbackBlock = null;
        if(db != null) {
            db.removeChangeListener(this);
        }
    }

    public CBLStatus do_UNKNOWN(CBLDatabase db, String docID, String attachmentName) {
        return new CBLStatus(CBLStatus.BAD_REQUEST);
    }

    /*************************************************************************************************/
    /*** CBLRouter+Handlers                                                                         ***/
    /*************************************************************************************************/

    public void setResponseLocation(URL url) {
        String location = url.toExternalForm();
        String query = url.getQuery();
        if(query != null) {
            int startOfQuery = location.indexOf(query);
            if(startOfQuery > 0) {
                location = location.substring(0, startOfQuery);
            }
        }
        connection.getResHeader().add("Location", location);
    }

    /** SERVER REQUESTS: **/

    public CBLStatus do_GETRoot(CBLDatabase _db, String _docID, String _attachmentName) {
        Map<String,Object> info = new HashMap<String,Object>();
        info.put("CBLite", "Welcome");
        info.put("couchdb", "Welcome"); // for compatibility
        info.put("version", getVersionString());
        connection.setResponseBody(new CBLBody(info));
        return new CBLStatus(CBLStatus.OK);
    }

    public CBLStatus do_GET_all_dbs(CBLDatabase _db, String _docID, String _attachmentName) {
        List<String> dbs = manager.getAllDatabaseNames();
        connection.setResponseBody(new CBLBody(dbs));
        return new CBLStatus(CBLStatus.OK);
    }

    public CBLStatus do_GET_session(CBLDatabase _db, String _docID, String _attachmentName) {
        // Send back an "Admin Party"-like response
        Map<String,Object> session= new HashMap<String,Object>();
        Map<String,Object> userCtx = new HashMap<String,Object>();
        String[] roles = {"_admin"};
        session.put("ok", true);
        userCtx.put("name", null);
        userCtx.put("roles", roles);
        session.put("userCtx", userCtx);
        connection.setResponseBody(new CBLBody(session));
        return new CBLStatus(CBLStatus.OK);
    }

    public CBLStatus do_POST_replicate(CBLDatabase _db, String _docID, String _attachmentName) {

        CBLReplicator replicator;

        // Extract the parameters from the JSON request body:
        // http://wiki.apache.org/couchdb/Replication
        Map<String,Object> body = getBodyAsDictionary();
        if(body == null) {
            return new CBLStatus(CBLStatus.BAD_REQUEST);
        }

        try {
            replicator = manager.getReplicator(body);
        } catch (CBLiteException e) {
            Map<String, Object> result = new HashMap<String, Object>();
            result.put("error", e.toString());
            connection.setResponseBody(new CBLBody(result));
            return e.getCBLStatus();
        }

        Boolean cancelBoolean = (Boolean)body.get("cancel");
        boolean cancel = (cancelBoolean != null && cancelBoolean.booleanValue());

        if(!cancel) {
            replicator.start();
            Map<String,Object> result = new HashMap<String,Object>();
            result.put("session_id", replicator.getSessionID());
            connection.setResponseBody(new CBLBody(result));
        } else {
            // Cancel replication:
            replicator.stop();
        }
        return new CBLStatus(CBLStatus.OK);

    }

    public CBLStatus do_GET_uuids(CBLDatabase _db, String _docID, String _attachmentName) {
        int count = Math.min(1000, getIntQuery("count", 1));
        List<String> uuids = new ArrayList<String>(count);
        for(int i=0; i<count; i++) {
            uuids.add(CBLDatabase.generateDocumentId());
        }
        Map<String,Object> result = new HashMap<String,Object>();
        result.put("uuids", uuids);
        connection.setResponseBody(new CBLBody(result));
        return new CBLStatus(CBLStatus.OK);
    }

    public CBLStatus do_GET_active_tasks(CBLDatabase _db, String _docID, String _attachmentName) {
        // http://wiki.apache.org/couchdb/HttpGetActiveTasks
        List<Map<String,Object>> activities = new ArrayList<Map<String,Object>>();
        for (CBLDatabase db : manager.allOpenDatabases()) {
            List<CBLReplicator> activeReplicators = db.getAllReplications();
            if(activeReplicators != null) {
                for (CBLReplicator replicator : activeReplicators) {
                    String source = replicator.getRemote().toExternalForm();
                    String target = db.getName();
                    if(replicator.isPush()) {
                        String tmp = source;
                        source = target;
                        target = tmp;
                    }
                    int processed = replicator.getChangesProcessed();
                    int total = replicator.getChangesTotal();
                    String status = String.format("Processed %d / %d changes", processed, total);
                    int progress = (total > 0) ? Math.round(100 * processed / (float)total) : 0;
                    Map<String,Object> activity = new HashMap<String,Object>();
                    activity.put("type", "Replication");
                    activity.put("task", replicator.getSessionID());
                    activity.put("source", source);
                    activity.put("target", target);
                    activity.put("status", status);
                    activity.put("progress", progress);

                    if (replicator.getError() != null) {
                        String msg = String.format("Replicator error: %s.  Repl: %s.  Source: %s, Target: %s",
                                replicator.getError(), replicator, source, target);
                        Log.e(CBLDatabase.TAG, msg);
                        Throwable error = replicator.getError();
                        int statusCode = 400;
                        if (error instanceof HttpResponseException) {
                            statusCode = ((HttpResponseException)error).getStatusCode();
                        }
                        Object[] errorObjects = new Object[]{ statusCode, replicator.getError().toString() };
                        activity.put("error", errorObjects);
                    }

                    activities.add(activity);
                }
            }
        }
        connection.setResponseBody(new CBLBody(activities));
        return new CBLStatus(CBLStatus.OK);
    }

    /** DATABASE REQUESTS: **/

    public CBLStatus do_GET_Database(CBLDatabase _db, String _docID, String _attachmentName) {
        // http://wiki.apache.org/couchdb/HTTP_database_API#Database_Information
        CBLStatus status = openDB();
        if(!status.isSuccessful()) {
            return status;
        }
        int num_docs = db.getDocumentCount();
        long update_seq = db.getLastSequenceNumber();
        Map<String, Object> result = new HashMap<String,Object>();
        result.put("db_name", db.getName());
        result.put("db_uuid", db.publicUUID());
        result.put("doc_count", num_docs);
        result.put("update_seq", update_seq);
        result.put("disk_size", db.totalDataSize());
        connection.setResponseBody(new CBLBody(result));
        return new CBLStatus(CBLStatus.OK);
    }

    public CBLStatus do_PUT_Database(CBLDatabase _db, String _docID, String _attachmentName) {
        if(db.exists()) {
            return new CBLStatus(CBLStatus.PRECONDITION_FAILED);
        }
        if(!db.open()) {
            return new CBLStatus(CBLStatus.INTERNAL_SERVER_ERROR);
        }
        setResponseLocation(connection.getURL());
        return new CBLStatus(CBLStatus.CREATED);
    }

    public CBLStatus do_DELETE_Database(CBLDatabase _db, String _docID, String _attachmentName) throws CBLiteException {
        if(getQuery("rev") != null) {
            return new CBLStatus(CBLStatus.BAD_REQUEST);  // CouchDB checks for this; probably meant to be a document deletion
        }
        db.delete();
        return new CBLStatus(CBLStatus.OK);
    }

    /**
     * This is a hack to deal with the fact that there is currently no custom
     * serializer for CBLQueryRow.  Instead, just convert everything to generic Maps.
     */
    private void convertCBLQueryRowsToMaps(Map<String,Object> allDocsResult) {
        List<Map<String, Object>> rowsAsMaps = new ArrayList<Map<String, Object>>();
        List<CBLQueryRow> rows = (List<CBLQueryRow>) allDocsResult.get("rows");
        for (CBLQueryRow row : rows) {
            rowsAsMaps.add(row.asJSONDictionary());
        }
        allDocsResult.put("rows", rowsAsMaps);
    }

    public CBLStatus do_POST_Database(CBLDatabase _db, String _docID, String _attachmentName) {
        CBLStatus status = openDB();
        if(!status.isSuccessful()) {
            return status;
        }
        return update(db, null, getBodyAsDictionary(), false);
    }

    public CBLStatus do_GET_Document_all_docs(CBLDatabase _db, String _docID, String _attachmentName) throws CBLiteException {
        CBLQueryOptions options = new CBLQueryOptions();
        if(!getQueryOptions(options)) {
            return new CBLStatus(CBLStatus.BAD_REQUEST);
        }
        Map<String,Object> result = db.getAllDocs(options);
        convertCBLQueryRowsToMaps(result);
        if(result == null) {
            return new CBLStatus(CBLStatus.INTERNAL_SERVER_ERROR);
        }
        connection.setResponseBody(new CBLBody(result));
        return new CBLStatus(CBLStatus.OK);
    }

    public CBLStatus do_POST_Document_all_docs(CBLDatabase _db, String _docID, String _attachmentName) throws CBLiteException {
        CBLQueryOptions options = new CBLQueryOptions();
        if (!getQueryOptions(options)) {
            return new CBLStatus(CBLStatus.BAD_REQUEST);
        }

        Map<String, Object> body = getBodyAsDictionary();
        if (body == null) {
            return new CBLStatus(CBLStatus.BAD_REQUEST);
        }

        Map<String, Object> result = null;
        result = db.getAllDocs(options);
        convertCBLQueryRowsToMaps(result);

        if (result == null) {
            return new CBLStatus(CBLStatus.INTERNAL_SERVER_ERROR);
        }
        connection.setResponseBody(new CBLBody(result));
        return new CBLStatus(CBLStatus.OK);
    }

    public CBLStatus do_POST_facebook_token(CBLDatabase _db, String _docID, String _attachmentName) {

        Map<String, Object> body = getBodyAsDictionary();
        if (body == null) {
            return new CBLStatus(CBLStatus.BAD_REQUEST);
        }

        String email = (String) body.get("email");
        String remoteUrl = (String) body.get("remote_url");
        String accessToken = (String) body.get("access_token");
        if (email != null && remoteUrl != null && accessToken != null) {
            try {
                URL siteUrl = new URL(remoteUrl);
            } catch (MalformedURLException e) {
                Map<String, Object> result = new HashMap<String, Object>();
                result.put("error", "invalid remote_url: " + e.getLocalizedMessage());
                connection.setResponseBody(new CBLBody(result));
                return new CBLStatus(CBLStatus.BAD_REQUEST);
            }

            try {
                CBLFacebookAuthorizer.registerAccessToken(accessToken, email, remoteUrl);
            } catch (Exception e) {
                Map<String, Object> result = new HashMap<String, Object>();
                result.put("error", "error registering access token: " + e.getLocalizedMessage());
                connection.setResponseBody(new CBLBody(result));
                return new CBLStatus(CBLStatus.BAD_REQUEST);
            }

            Map<String, Object> result = new HashMap<String, Object>();
            result.put("ok", "registered");
            connection.setResponseBody(new CBLBody(result));
            return new CBLStatus(CBLStatus.OK);


        }
        else {
            Map<String, Object> result = new HashMap<String, Object>();
            result.put("error", "required fields: access_token, email, remote_url");
            connection.setResponseBody(new CBLBody(result));
            return new CBLStatus(CBLStatus.BAD_REQUEST);
        }


    }

    public CBLStatus do_POST_persona_assertion(CBLDatabase _db, String _docID, String _attachmentName) {

        Map<String, Object> body = getBodyAsDictionary();
        if (body == null) {
            return new CBLStatus(CBLStatus.BAD_REQUEST);
        }

        String assertion = (String) body.get("assertion");

        if (assertion == null) {
            Map<String, Object> result = new HashMap<String, Object>();
            result.put("error", "required fields: assertion");
            connection.setResponseBody(new CBLBody(result));
            return new CBLStatus(CBLStatus.BAD_REQUEST);
        }

        try {
            String email = CBLPersonaAuthorizer.registerAssertion(assertion);

            Map<String, Object> result = new HashMap<String, Object>();
            result.put("ok", "registered");
            result.put("email", email);

            connection.setResponseBody(new CBLBody(result));
            return new CBLStatus(CBLStatus.OK);

        } catch (Exception e) {
            Map<String, Object> result = new HashMap<String, Object>();
            result.put("error", "error registering persona assertion: " + e.getLocalizedMessage());
            connection.setResponseBody(new CBLBody(result));
            return new CBLStatus(CBLStatus.BAD_REQUEST);
        }



    }

    public CBLStatus do_POST_Document_bulk_docs(CBLDatabase _db, String _docID, String _attachmentName) {
    	Map<String,Object> bodyDict = getBodyAsDictionary();
        if(bodyDict == null) {
            return new CBLStatus(CBLStatus.BAD_REQUEST);
        }
        List<Map<String,Object>> docs = (List<Map<String, Object>>) bodyDict.get("docs");

        boolean allObj = false;
        if(getQuery("all_or_nothing") == null || (getQuery("all_or_nothing") != null && (new Boolean(getQuery("all_or_nothing"))))) {
        	allObj = true;
        }
        //   allowConflict If false, an error status 409 will be returned if the insertion would create a conflict, i.e. if the previous revision already has a child.
        boolean allOrNothing = (allObj && allObj != false);
        boolean noNewEdits = true;
        if(getQuery("new_edits") == null || (getQuery("new_edits") != null && (new Boolean(getQuery("new_edits"))))) {
        	noNewEdits = false;
        }
        boolean ok = false;
        db.beginTransaction();
        List<Map<String,Object>> results = new ArrayList<Map<String,Object>>();
        try {
            for (Map<String, Object> doc : docs) {
                String docID = (String) doc.get("_id");
                CBLRevisionInternal rev = null;
                CBLStatus status = new CBLStatus(CBLStatus.BAD_REQUEST);
                CBLBody docBody = new CBLBody(doc);
                if (noNewEdits) {
                    rev = new CBLRevisionInternal(docBody, db);
                    if(rev.getRevId() == null || rev.getDocId() == null || !rev.getDocId().equals(docID)) {
                        status =  new CBLStatus(CBLStatus.BAD_REQUEST);
                    } else {
                        List<String> history = CBLDatabase.parseCouchDBRevisionHistory(doc);
                        db.forceInsert(rev, history, null);
                    }
                } else {
                    CBLStatus outStatus = new CBLStatus();
                    rev = update(db, docID, docBody, false, allOrNothing, outStatus);
                    status.setCode(outStatus.getCode());
                }
                Map<String, Object> result = null;
                if(status.isSuccessful()) {
                    result = new HashMap<String, Object>();
                    result.put("ok", true);
                    result.put("id", docID);
                    if (rev != null) {
                        result.put("rev", rev.getRevId());
                    }
                } else if(allOrNothing) {
                    return status;  // all_or_nothing backs out if there's any error
                } else if(status.getCode() == CBLStatus.FORBIDDEN) {
                    result = new HashMap<String, Object>();
                    result.put("error", "validation failed");
                    result.put("id", docID);
                } else if(status.getCode() == CBLStatus.CONFLICT) {
                    result = new HashMap<String, Object>();
                    result.put("error", "conflict");
                    result.put("id", docID);
                } else {
                    return status;  // abort the whole thing if something goes badly wrong
                }
                if(result != null) {
                    results.add(result);
                }
            }
            Log.w(CBLDatabase.TAG, String.format("%s finished inserting %d revisions in bulk", this, docs.size()));
            ok = true;
        } catch (Exception e) {
            Log.w(CBLDatabase.TAG, String.format("%s: Exception inserting revisions in bulk", this), e);
        } finally {
            db.endTransaction(ok);
        }
        Log.d(CBLDatabase.TAG, "results: " + results.toString());
        connection.setResponseBody(new CBLBody(results));
        return new CBLStatus(CBLStatus.CREATED);
    }

    public CBLStatus do_POST_Document_revs_diff(CBLDatabase _db, String _docID, String _attachmentName) {
        // http://wiki.apache.org/couchdb/HttpPostRevsDiff
        // Collect all of the input doc/revision IDs as TDRevisions:
        CBLRevisionList revs = new CBLRevisionList();
        Map<String, Object> body = getBodyAsDictionary();
        if(body == null) {
            return new CBLStatus(CBLStatus.BAD_JSON);
        }
        for (String docID : body.keySet()) {
            List<String> revIDs = (List<String>)body.get(docID);
            for (String revID : revIDs) {
                CBLRevisionInternal rev = new CBLRevisionInternal(docID, revID, false, db);
                revs.add(rev);
            }
        }

        // Look them up, removing the existing ones from revs:
        if(!db.findMissingRevisions(revs)) {
            return new CBLStatus(CBLStatus.DB_ERROR);
        }

        // Return the missing revs in a somewhat different format:
        Map<String, Object> diffs = new HashMap<String, Object>();
        for (CBLRevisionInternal rev : revs) {
            String docID = rev.getDocId();

            List<String> missingRevs = null;
            Map<String, Object> idObj = (Map<String, Object>)diffs.get(docID);
            if(idObj != null) {
                missingRevs = (List<String>)idObj.get("missing");
            } else {
                idObj = new HashMap<String, Object>();
            }

            if(missingRevs == null) {
                missingRevs = new ArrayList<String>();
                idObj.put("missing", missingRevs);
                diffs.put(docID, idObj);
            }
            missingRevs.add(rev.getRevId());
        }

        // FIXME add support for possible_ancestors

        connection.setResponseBody(new CBLBody(diffs));
        return new CBLStatus(CBLStatus.OK);
    }

    public CBLStatus do_POST_Document_compact(CBLDatabase _db, String _docID, String _attachmentName) {
    	CBLStatus status = _db.compact();
    	if (status.getCode() < 300) {
    		CBLStatus outStatus = new CBLStatus();
    		outStatus.setCode(202);	// CouchDB returns 202 'cause it's an async operation
            return outStatus;
    	} else {
    		return status;
    	}
    }

    public CBLStatus do_POST_Document_ensure_full_commit(CBLDatabase _db, String _docID, String _attachmentName) {
        return new CBLStatus(CBLStatus.OK);
    }

    /** CHANGES: **/

    public Map<String,Object> changesDictForRevision(CBLRevisionInternal rev) {
        Map<String,Object> changesDict = new HashMap<String, Object>();
        changesDict.put("rev", rev.getRevId());

        List<Map<String,Object>> changes = new ArrayList<Map<String,Object>>();
        changes.add(changesDict);

        Map<String,Object> result = new HashMap<String,Object>();
        result.put("seq", rev.getSequence());
        result.put("id", rev.getDocId());
        result.put("changes", changes);
        if(rev.isDeleted()) {
            result.put("deleted", true);
        }
        if(changesIncludesDocs) {
            result.put("doc", rev.getProperties());
        }
        return result;
    }

    public Map<String,Object> responseBodyForChanges(List<CBLRevisionInternal> changes, long since) {
        List<Map<String,Object>> results = new ArrayList<Map<String,Object>>();
        for (CBLRevisionInternal rev : changes) {
            Map<String,Object> changeDict = changesDictForRevision(rev);
            results.add(changeDict);
        }
        if(changes.size() > 0) {
            since = changes.get(changes.size() - 1).getSequence();
        }
        Map<String,Object> result = new HashMap<String,Object>();
        result.put("results", results);
        result.put("last_seq", since);
        return result;
    }

    public Map<String, Object> responseBodyForChangesWithConflicts(List<CBLRevisionInternal> changes, long since) {
        // Assumes the changes are grouped by docID so that conflicts will be adjacent.
        List<Map<String,Object>> entries = new ArrayList<Map<String, Object>>();
        String lastDocID = null;
        Map<String, Object> lastEntry = null;
        for (CBLRevisionInternal rev : changes) {
            String docID = rev.getDocId();
            if(docID.equals(lastDocID)) {
                Map<String,Object> changesDict = new HashMap<String, Object>();
                changesDict.put("rev", rev.getRevId());
                List<Map<String,Object>> inchanges = (List<Map<String,Object>>)lastEntry.get("changes");
                inchanges.add(changesDict);
            } else {
                lastEntry = changesDictForRevision(rev);
                entries.add(lastEntry);
                lastDocID = docID;
            }
        }
        // After collecting revisions, sort by sequence:
        Collections.sort(entries, new Comparator<Map<String,Object>>() {
           public int compare(Map<String,Object> e1, Map<String,Object> e2) {
               return CBLMisc.TDSequenceCompare((Long)e1.get("seq"), (Long)e2.get("seq"));
           }
        });

        Long lastSeq = (Long)entries.get(entries.size() - 1).get("seq");
        if(lastSeq == null) {
            lastSeq = since;
        }

        Map<String,Object> result = new HashMap<String,Object>();
        result.put("results", entries);
        result.put("last_seq", lastSeq);
        return result;
    }

    public void sendContinuousChange(CBLRevisionInternal rev) {
        Map<String,Object> changeDict = changesDictForRevision(rev);
        try {
            String jsonString = CBLManager.getObjectMapper().writeValueAsString(changeDict);
            if(callbackBlock != null) {
                byte[] json = (jsonString + "\n").getBytes();
                OutputStream os = connection.getResponseOutputStream();
                try {
                    os.write(json);
                    os.flush();
                } catch (Exception e) {
                    Log.e(CBLDatabase.TAG, "IOException writing to internal streams", e);
                }
            }
        } catch (Exception e) {
            Log.w("Unable to serialize change to JSON", e);
        }
    }

    @Override
    public void onDatabaseChanged(CBLDatabase database, Map<String, Object> changeNotification) {

        CBLRevisionInternal rev = (CBLRevisionInternal)changeNotification.get("rev");

        if(changesFilter != null && !changesFilter.filter(rev)) {
            return;
        }

        if(longpoll) {
            Log.w(CBLDatabase.TAG, "CBLRouter: Sending longpoll response");
            sendResponse();
            List<CBLRevisionInternal> revs = new ArrayList<CBLRevisionInternal>();
            revs.add(rev);
            Map<String,Object> body = responseBodyForChanges(revs, 0);
            if(callbackBlock != null) {
                byte[] data = null;
                try {
                    data = CBLManager.getObjectMapper().writeValueAsBytes(body);
                } catch (Exception e) {
                    Log.w(CBLDatabase.TAG, "Error serializing JSON", e);
                }
                OutputStream os = connection.getResponseOutputStream();
                try {
                    os.write(data);
                    os.close();
                } catch (IOException e) {
                    Log.e(CBLDatabase.TAG, "IOException writing to internal streams", e);
                }
            }
        } else {
            Log.w(CBLDatabase.TAG, "CBLRouter: Sending continous change chunk");
            sendContinuousChange(rev);
        }

    }

    @Override
    public void onFailureDatabaseChanged(CBLiteException exception) {
        Log.e(CBLDatabase.TAG, "onFailureDatabaseChanged", exception);
    }


    public CBLStatus do_GET_Document_changes(CBLDatabase _db, String docID, String _attachmentName) {
        // http://wiki.apache.org/couchdb/HTTP_database_API#Changes
        CBLChangesOptions options = new CBLChangesOptions();
        changesIncludesDocs = getBooleanQuery("include_docs");
        options.setIncludeDocs(changesIncludesDocs);
        String style = getQuery("style");
        if(style != null && style.equals("all_docs")) {
            options.setIncludeConflicts(true);
        }
        options.setContentOptions(getContentOptions());
        options.setSortBySequence(!options.isIncludeConflicts());
        options.setLimit(getIntQuery("limit", options.getLimit()));

        int since = getIntQuery("since", 0);

        String filterName = getQuery("filter");
        if(filterName != null) {
            changesFilter = db.getFilter(filterName);
            if(changesFilter == null) {
                return new CBLStatus(CBLStatus.NOT_FOUND);
            }
        }

        CBLRevisionList changes = db.changesSince(since, options, changesFilter);

        if(changes == null) {
            return new CBLStatus(CBLStatus.INTERNAL_SERVER_ERROR);
        }

        String feed = getQuery("feed");
        longpoll = "longpoll".equals(feed);
        boolean continuous = !longpoll && "continuous".equals(feed);

        if(continuous || (longpoll && changes.size() == 0)) {
            connection.setChunked(true);
            connection.setResponseCode(CBLStatus.OK);
            sendResponse();
            if(continuous) {
                for (CBLRevisionInternal rev : changes) {
                    sendContinuousChange(rev);
                }
            }
            db.addChangeListener(this);
         // Don't close connection; more data to come
            return new CBLStatus(0);
        } else {
            if(options.isIncludeConflicts()) {
                connection.setResponseBody(new CBLBody(responseBodyForChangesWithConflicts(changes, since)));
            } else {
                connection.setResponseBody(new CBLBody(responseBodyForChanges(changes, since)));
            }
            return new CBLStatus(CBLStatus.OK);
        }
    }

    /** DOCUMENT REQUESTS: **/

    public String getRevIDFromIfMatchHeader() {
        String ifMatch = connection.getRequestProperty("If-Match");
        if(ifMatch == null) {
            return null;
        }
        // Value of If-Match is an ETag, so have to trim the quotes around it:
        if(ifMatch.length() > 2 && ifMatch.startsWith("\"") && ifMatch.endsWith("\"")) {
            return ifMatch.substring(1,ifMatch.length() - 2);
        } else {
            return null;
        }
    }

    public String setResponseEtag(CBLRevisionInternal rev) {
        String eTag = String.format("\"%s\"", rev.getRevId());
        connection.getResHeader().add("Etag", eTag);
        return eTag;
    }

    public CBLStatus do_GET_Document(CBLDatabase _db, String docID, String _attachmentName) {
        try {
            // http://wiki.apache.org/couchdb/HTTP_Document_API#GET
            boolean isLocalDoc = docID.startsWith("_local");
            EnumSet<TDContentOptions> options = getContentOptions();
            String openRevsParam = getQuery("open_revs");
            if(openRevsParam == null || isLocalDoc) {
                // Regular GET:
                String revID = getQuery("rev");  // often null
                CBLRevisionInternal rev = null;
                if(isLocalDoc) {
                    rev = db.getLocalDocument(docID, revID);
                } else {
                    rev = db.getDocumentWithIDAndRev(docID, revID, options);
                    // Handle ?atts_since query by stubbing out older attachments:
                    //?atts_since parameter - value is a (URL-encoded) JSON array of one or more revision IDs.
                    // The response will include the content of only those attachments that changed since the given revision(s).
                    //(You can ask for this either in the default JSON or as multipart/related, as previously described.)
                    List<String> attsSince = (List<String>)getJSONQuery("atts_since");
                    if (attsSince != null) {
                        String ancestorId = db.findCommonAncestorOf(rev, attsSince);
                        if (ancestorId != null) {
                            int generation = CBLRevisionInternal.generationFromRevID(ancestorId);
                            db.stubOutAttachmentsIn(rev, generation + 1);
                        }
                    }
                }
                if(rev == null) {
                    return new CBLStatus(CBLStatus.NOT_FOUND);
                }
                if(cacheWithEtag(rev.getRevId())) {
                    return new CBLStatus(CBLStatus.NOT_MODIFIED);  // set ETag and check conditional GET
                }

                connection.setResponseBody(rev.getBody());
            } else {
                List<Map<String,Object>> result = null;
                if(openRevsParam.equals("all")) {
                    // Get all conflicting revisions:
                    CBLRevisionList allRevs = db.getAllRevisionsOfDocumentID(docID, true);
                    result = new ArrayList<Map<String,Object>>(allRevs.size());
                    for (CBLRevisionInternal rev : allRevs) {

                        try {
                            db.loadRevisionBody(rev, options);
                        } catch (CBLiteException e) {
                            if (e.getCBLStatus().getCode() != CBLStatus.INTERNAL_SERVER_ERROR) {
                                Map<String, Object> dict = new HashMap<String,Object>();
                                dict.put("missing", rev.getRevId());
                                result.add(dict);
                            }
                            else {
                                throw e;
                            }
                        }

                        Map<String, Object> dict = new HashMap<String,Object>();
                        dict.put("ok", rev.getProperties());
                        result.add(dict);

                    }
                } else {
                    // ?open_revs=[...] returns an array of revisions of the document:
                    List<String> openRevs = (List<String>)getJSONQuery("open_revs");
                    if(openRevs == null) {
                        return new CBLStatus(CBLStatus.BAD_REQUEST);
                    }
                    result = new ArrayList<Map<String,Object>>(openRevs.size());
                    for (String revID : openRevs) {
                        CBLRevisionInternal rev = db.getDocumentWithIDAndRev(docID, revID, options);
                        if(rev != null) {
                            Map<String, Object> dict = new HashMap<String,Object>();
                            dict.put("ok", rev.getProperties());
                            result.add(dict);
                        } else {
                            Map<String, Object> dict = new HashMap<String,Object>();
                            dict.put("missing", revID);
                            result.add(dict);
                        }
                    }
                }
                String acceptMultipart  = getMultipartRequestType();
                if(acceptMultipart != null) {
                    //FIXME figure out support for multipart
                    throw new UnsupportedOperationException();
                } else {
                    connection.setResponseBody(new CBLBody(result));
                }
            }
            return new CBLStatus(CBLStatus.OK);
        } catch (CBLiteException e) {
            return e.getCBLStatus();
        }
    }

    public CBLStatus do_GET_Attachment(CBLDatabase _db, String docID, String _attachmentName) {
        try {
            // http://wiki.apache.org/couchdb/HTTP_Document_API#GET
            EnumSet<TDContentOptions> options = getContentOptions();
            options.add(TDContentOptions.TDNoBody);
            String revID = getQuery("rev");  // often null
            CBLRevisionInternal rev = db.getDocumentWithIDAndRev(docID, revID, options);
            if(rev == null) {
                return new CBLStatus(CBLStatus.NOT_FOUND);
            }
            if(cacheWithEtag(rev.getRevId())) {
                return new CBLStatus(CBLStatus.NOT_MODIFIED);  // set ETag and check conditional GET
            }

<<<<<<< HEAD
            String type = null;
            String acceptEncoding = connection.getRequestProperty("Accept-Encoding");
            CBLAttachment contents = db.getAttachmentForSequence(rev.getSequence(), _attachmentName);

            if (contents == null) {
                return new CBLStatus(CBLStatus.NOT_FOUND);
            }
            type = contents.getContentType();
            if (type != null) {
                connection.getResHeader().add("Content-Type", type);
            }
            if (acceptEncoding != null && acceptEncoding.equals("gzip")) {
                connection.getResHeader().add("Content-Encoding", acceptEncoding);
            }
=======
    	String type = null;
    	CBLStatus status = new CBLStatus();
    	String acceptEncoding = connection.getRequestProperty("accept-encoding");
    	CBLAttachment contents = db.getAttachmentForSequence(rev.getSequence(), _attachmentName, status);

    	if (contents == null) {
    		return new CBLStatus(CBLStatus.NOT_FOUND);
    	}
    	type = contents.getContentType();
    	if (type != null) {
    		connection.getResHeader().add("Content-Type", type);
    	}
    	if (acceptEncoding != null && acceptEncoding.contains("gzip") && contents.getGZipped()) {
    		connection.getResHeader().add("Content-Encoding", "gzip");
    	}
>>>>>>> 8afaea79

            connection.setResponseInputStream(contents.getBody());
            return new CBLStatus(CBLStatus.OK);

        } catch (CBLiteException e) {
            return e.getCBLStatus();
        }
    }

    /**
     * NOTE this departs from the iOS version, returning revision, passing status back by reference
     */
    public CBLRevisionInternal update(CBLDatabase _db, String docID, CBLBody body, boolean deleting, boolean allowConflict, CBLStatus outStatus) {
        boolean isLocalDoc = docID != null && docID.startsWith(("_local"));
        String prevRevID = null;

        if(!deleting) {
            Boolean deletingBoolean = (Boolean)body.getPropertyForKey("_deleted");
            deleting = (deletingBoolean != null && deletingBoolean.booleanValue());
            if(docID == null) {
                if(isLocalDoc) {
                    outStatus.setCode(CBLStatus.METHOD_NOT_ALLOWED);
                    return null;
                }
                // POST's doc ID may come from the _id field of the JSON body, else generate a random one.
                docID = (String)body.getPropertyForKey("_id");
                if(docID == null) {
                    if(deleting) {
                        outStatus.setCode(CBLStatus.BAD_REQUEST);
                        return null;
                    }
                    docID = CBLDatabase.generateDocumentId();
                }
            }
            // PUT's revision ID comes from the JSON body.
            prevRevID = (String)body.getPropertyForKey("_rev");
        } else {
            // DELETE's revision ID comes from the ?rev= query param
            prevRevID = getQuery("rev");
        }

        // A backup source of revision ID is an If-Match header:
        if(prevRevID == null) {
            prevRevID = getRevIDFromIfMatchHeader();
        }

        CBLRevisionInternal rev = new CBLRevisionInternal(docID, null, deleting, db);
        rev.setBody(body);

        CBLRevisionInternal result = null;
        try {
            if(isLocalDoc) {
                result = _db.putLocalRevision(rev, prevRevID);
            } else {
                result = _db.putRevision(rev, prevRevID, allowConflict);
            }
            outStatus.setCode(CBLStatus.CREATED);
        } catch (CBLiteException e) {
            e.printStackTrace();
            Log.e(CBLDatabase.TAG, e.toString());
            outStatus.setCode(e.getCBLStatus().getCode());
        }

        return result;
    }

    public CBLStatus update(CBLDatabase _db, String docID, Map<String,Object> bodyDict, boolean deleting) {
        CBLBody body = new CBLBody(bodyDict);
        CBLStatus status = new CBLStatus();
        CBLRevisionInternal rev = update(_db, docID, body, deleting, false, status);
        if(status.isSuccessful()) {
            cacheWithEtag(rev.getRevId());  // set ETag
            if(!deleting) {
                URL url = connection.getURL();
                String urlString = url.toExternalForm();
                if(docID != null) {
                    urlString += "/" + rev.getDocId();
                    try {
                        url = new URL(urlString);
                    } catch (MalformedURLException e) {
                        Log.w("Malformed URL", e);
                    }
                }
                setResponseLocation(url);
            }
            Map<String, Object> result = new HashMap<String, Object>();
            result.put("ok", true);
            result.put("id", rev.getDocId());
            result.put("rev", rev.getRevId());
            connection.setResponseBody(new CBLBody(result));
        }
        return status;
    }

    public CBLStatus do_PUT_Document(CBLDatabase _db, String docID, String _attachmentName) throws CBLiteException {
        Map<String,Object> bodyDict = getBodyAsDictionary();
        if(bodyDict == null) {
            throw new CBLiteException(CBLStatus.BAD_REQUEST);
        }

        if(getQuery("new_edits") == null || (getQuery("new_edits") != null && (new Boolean(getQuery("new_edits"))))) {
            // Regular PUT
            update(_db, docID, bodyDict, false);
        } else {
            // PUT with new_edits=false -- forcible insertion of existing revision:
            CBLBody body = new CBLBody(bodyDict);
            CBLRevisionInternal rev = new CBLRevisionInternal(body, _db);
            if(rev.getRevId() == null || rev.getDocId() == null || !rev.getDocId().equals(docID)) {
                throw new CBLiteException(CBLStatus.BAD_REQUEST);
            }
            List<String> history = CBLDatabase.parseCouchDBRevisionHistory(body.getProperties());
            db.forceInsert(rev, history, null);
        }
        return new CBLStatus(CBLStatus.CREATED);
    }

    public CBLStatus do_DELETE_Document(CBLDatabase _db, String docID, String _attachmentName) {
        return update(_db, docID, null, true);
    }

    public void updateAttachment(String attachment, String docID, InputStream contentStream) throws CBLiteException {
        String revID = getQuery("rev");
        if(revID == null) {
            revID = getRevIDFromIfMatchHeader();
        }
        CBLRevisionInternal rev = db.updateAttachment(attachment, contentStream, connection.getRequestProperty("content-type"),
                docID, revID);
        Map<String, Object> resultDict = new HashMap<String, Object>();
        resultDict.put("ok", true);
        resultDict.put("id", rev.getDocId());
        resultDict.put("rev", rev.getRevId());
        connection.setResponseBody(new CBLBody(resultDict));
        cacheWithEtag(rev.getRevId());
        if(contentStream != null) {
            setResponseLocation(connection.getURL());
        }
    }

    public void do_PUT_Attachment(CBLDatabase _db, String docID, String _attachmentName) throws CBLiteException {
        updateAttachment(_attachmentName, docID, connection.getRequestInputStream());
    }

    public void do_DELETE_Attachment(CBLDatabase _db, String docID, String _attachmentName) throws CBLiteException {
        updateAttachment(_attachmentName, docID, null);
    }

    /** VIEW QUERIES: **/

    public CBLView compileView(String viewName, Map<String,Object> viewProps) {
        String language = (String)viewProps.get("language");
        if(language == null) {
            language = "javascript";
        }
        String mapSource = (String)viewProps.get("map");
        if(mapSource == null) {
            return null;
        }
        CBLMapFunction mapBlock = CBLView.getCompiler().compileMapFunction(mapSource, language);
        if(mapBlock == null) {
            Log.w(CBLDatabase.TAG, String.format("View %s has unknown map function: %s", viewName, mapSource));
            return null;
        }
        String reduceSource = (String)viewProps.get("reduce");
        CBLReduceFunction reduceBlock = null;
        if(reduceSource != null) {
            reduceBlock = CBLView.getCompiler().compileReduceFunction(reduceSource, language);
            if(reduceBlock == null) {
                Log.w(CBLDatabase.TAG, String.format("View %s has unknown reduce function: %s", viewName, reduceBlock));
                return null;
            }
        }

        CBLView view = db.getView(viewName);
        view.setMapAndReduce(mapBlock, reduceBlock, "1");
        String collation = (String)viewProps.get("collation");
        if("raw".equals(collation)) {
            view.setCollation(TDViewCollation.TDViewCollationRaw);
        }
        return view;
    }

    public CBLStatus queryDesignDoc(String designDoc, String viewName, List<Object> keys) throws CBLiteException {
        String tdViewName = String.format("%s/%s", designDoc, viewName);
        CBLView view = db.getExistingView(tdViewName);
        if(view == null || view.getMap() == null) {
            // No TouchDB view is defined, or it hasn't had a map block assigned;
            // see if there's a CouchDB view definition we can compile:
            CBLRevisionInternal rev = db.getDocumentWithIDAndRev(String.format("_design/%s", designDoc), null, EnumSet.noneOf(TDContentOptions.class));
            if(rev == null) {
                return new CBLStatus(CBLStatus.NOT_FOUND);
            }
            Map<String,Object> views = (Map<String,Object>)rev.getProperties().get("views");
            Map<String,Object> viewProps = (Map<String,Object>)views.get(viewName);
            if(viewProps == null) {
                return new CBLStatus(CBLStatus.NOT_FOUND);
            }
            // If there is a CouchDB view, see if it can be compiled from source:
            view = compileView(tdViewName, viewProps);
            if(view == null) {
                return new CBLStatus(CBLStatus.INTERNAL_SERVER_ERROR);
            }
        }

        CBLQueryOptions options = new CBLQueryOptions();

        //if the view contains a reduce block, it should default to reduce=true
        if(view.getReduce() != null) {
            options.setReduce(true);
        }

        if(!getQueryOptions(options)) {
            return new CBLStatus(CBLStatus.BAD_REQUEST);
        }
        if(keys != null) {
            options.setKeys(keys);
        }

        view.updateIndex();

        long lastSequenceIndexed = view.getLastSequenceIndexed();

        // Check for conditional GET and set response Etag header:
        if(keys == null) {
            long eTag = options.isIncludeDocs() ? db.getLastSequenceNumber() : lastSequenceIndexed;
            if(cacheWithEtag(String.format("%d", eTag))) {
                return new CBLStatus(CBLStatus.NOT_MODIFIED);
            }
        }

        // convert from CBLQueryRow -> Map
        List<CBLQueryRow> queryRows = view.queryWithOptions(options);
        List<Map<String,Object>> rows = new ArrayList<Map<String,Object>>();
        for (CBLQueryRow queryRow : queryRows) {
            rows.add(queryRow.asJSONDictionary());
        }

        Map<String,Object> responseBody = new HashMap<String,Object>();
        responseBody.put("rows", rows);
        responseBody.put("total_rows", rows.size());
        responseBody.put("offset", options.getSkip());
        if(options.isUpdateSeq()) {
            responseBody.put("update_seq", lastSequenceIndexed);
        }
        connection.setResponseBody(new CBLBody(responseBody));
        return new CBLStatus(CBLStatus.OK);
    }

    public CBLStatus do_GET_DesignDocument(CBLDatabase _db, String designDocID, String viewName) throws CBLiteException {
        return queryDesignDoc(designDocID, viewName, null);
    }

    public CBLStatus do_POST_DesignDocument(CBLDatabase _db, String designDocID, String viewName) throws CBLiteException {
    	Map<String,Object> bodyDict = getBodyAsDictionary();
    	if(bodyDict == null) {
    		return new CBLStatus(CBLStatus.BAD_REQUEST);
    	}
    	List<Object> keys = (List<Object>) bodyDict.get("keys");
    	return queryDesignDoc(designDocID, viewName, keys);
    }

    @Override
    public String toString() {
        String url = "Unknown";
        if(connection != null && connection.getURL() != null) {
            url = connection.getURL().toExternalForm();
        }
        return String.format("CBLRouter [%s]", url);
    }
}<|MERGE_RESOLUTION|>--- conflicted
+++ resolved
@@ -1288,9 +1288,8 @@
                 return new CBLStatus(CBLStatus.NOT_MODIFIED);  // set ETag and check conditional GET
             }
 
-<<<<<<< HEAD
             String type = null;
-            String acceptEncoding = connection.getRequestProperty("Accept-Encoding");
+            String acceptEncoding = connection.getRequestProperty("accept-encoding");
             CBLAttachment contents = db.getAttachmentForSequence(rev.getSequence(), _attachmentName);
 
             if (contents == null) {
@@ -1300,26 +1299,9 @@
             if (type != null) {
                 connection.getResHeader().add("Content-Type", type);
             }
-            if (acceptEncoding != null && acceptEncoding.equals("gzip")) {
-                connection.getResHeader().add("Content-Encoding", acceptEncoding);
-            }
-=======
-    	String type = null;
-    	CBLStatus status = new CBLStatus();
-    	String acceptEncoding = connection.getRequestProperty("accept-encoding");
-    	CBLAttachment contents = db.getAttachmentForSequence(rev.getSequence(), _attachmentName, status);
-
-    	if (contents == null) {
-    		return new CBLStatus(CBLStatus.NOT_FOUND);
-    	}
-    	type = contents.getContentType();
-    	if (type != null) {
-    		connection.getResHeader().add("Content-Type", type);
-    	}
-    	if (acceptEncoding != null && acceptEncoding.contains("gzip") && contents.getGZipped()) {
-    		connection.getResHeader().add("Content-Encoding", "gzip");
-    	}
->>>>>>> 8afaea79
+            if (acceptEncoding != null && acceptEncoding.contains("gzip") && contents.getGZipped()) {
+                connection.getResHeader().add("Content-Encoding", "gzip");
+            }
 
             connection.setResponseInputStream(contents.getBody());
             return new CBLStatus(CBLStatus.OK);
